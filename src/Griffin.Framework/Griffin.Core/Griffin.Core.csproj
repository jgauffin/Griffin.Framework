﻿<?xml version="1.0" encoding="utf-8"?>
<Project ToolsVersion="4.0" DefaultTargets="Build" xmlns="http://schemas.microsoft.com/developer/msbuild/2003">
  <Import Project="$(MSBuildExtensionsPath)\$(MSBuildToolsVersion)\Microsoft.Common.props" Condition="Exists('$(MSBuildExtensionsPath)\$(MSBuildToolsVersion)\Microsoft.Common.props')" />
  <PropertyGroup>
    <Configuration Condition=" '$(Configuration)' == '' ">Debug</Configuration>
    <Platform Condition=" '$(Platform)' == '' ">AnyCPU</Platform>
    <ProjectGuid>{744709D5-D4D5-4551-9EBD-CBD7BDF58F5F}</ProjectGuid>
    <OutputType>Library</OutputType>
    <AppDesignerFolder>Properties</AppDesignerFolder>
    <RootNamespace>Griffin</RootNamespace>
    <AssemblyName>Griffin.Core</AssemblyName>
    <TargetFrameworkVersion>v4.5</TargetFrameworkVersion>
    <FileAlignment>512</FileAlignment>
  </PropertyGroup>
  <PropertyGroup Condition=" '$(Configuration)|$(Platform)' == 'Debug|AnyCPU' ">
    <DebugSymbols>true</DebugSymbols>
    <DebugType>full</DebugType>
    <Optimize>false</Optimize>
    <OutputPath>bin\Debug\</OutputPath>
    <DefineConstants>DEBUG;TRACE</DefineConstants>
    <ErrorReport>prompt</ErrorReport>
    <WarningLevel>4</WarningLevel>
  </PropertyGroup>
  <PropertyGroup Condition=" '$(Configuration)|$(Platform)' == 'Release|AnyCPU' ">
    <DebugType>pdbonly</DebugType>
    <Optimize>true</Optimize>
    <OutputPath>bin\Release\</OutputPath>
    <DefineConstants>TRACE</DefineConstants>
    <ErrorReport>prompt</ErrorReport>
    <WarningLevel>4</WarningLevel>
    <DocumentationFile>bin\Release\Griffin.Core.XML</DocumentationFile>
  </PropertyGroup>
  <ItemGroup>
    <Reference Include="System" />
    <Reference Include="System.Core" />
    <Reference Include="System.Runtime.Serialization" />
    <Reference Include="System.Xml.Linq" />
    <Reference Include="System.Data.DataSetExtensions" />
    <Reference Include="Microsoft.CSharp" />
    <Reference Include="System.Data" />
    <Reference Include="System.Xml" />
  </ItemGroup>
  <ItemGroup>
    <Compile Include="ApplicationServices\IGuardedService.cs" />
    <Compile Include="BitConverter2.cs" />
    <Compile Include="ConstructorExtensions.cs" />
    <Compile Include="Container\DependencyMissingException.cs" />
    <Compile Include="Container\IContainer.cs" />
    <Compile Include="Container\IContainerScope.cs" />
    <Compile Include="Container\ServiceNotRegisteredException.cs" />
    <Compile Include="ApplicationServices\IApplicationService.cs" />
    <Compile Include="Data\AdoNetUnitOfWork.cs" />
    <Compile Include="Data\CommandExtensions.cs" />
    <Compile Include="Data\EntityNotFoundException.cs" />
    <Compile Include="Data\IAdoNetUnitOfWork.cs" />
    <Compile Include="Data\IUnitOfWork.cs" />
    <Compile Include="Data\Mapper\AdoNetEntityEnumerable.cs" />
    <Compile Include="Data\Mapper\AdoNetEntityEnumerator.cs" />
    <Compile Include="Data\Mapper\AssemblyScanningMappingProvider.cs" />
    <Compile Include="Data\Mapper\AsyncCommandExtensions.cs" />
    <Compile Include="Data\Mapper\AsyncConnectionExtensions.cs" />
    <Compile Include="Data\Mapper\AsyncUnitOfWorkExtensions.cs" />
    <Compile Include="Data\Mapper\CommandBuilders\CommandBuilder.cs" />
    <Compile Include="Data\Mapper\CommandBuilders\CommandBuilderFactory.cs" />
    <Compile Include="Data\Mapper\CommandBuilders\ICommandBuilder.cs" />
    <Compile Include="Data\Mapper\CommandBuilders\NamespaceDoc.cs" />
    <Compile Include="Data\Mapper\CommandBuilders\SqlServerCommandBuilder.cs" />
    <Compile Include="Data\Mapper\CommandExtensions.cs" />
    <Compile Include="Data\Mapper\ConnectionExtensions.cs" />
    <Compile Include="Data\Mapper\DateTimeExtensions.cs" />
    <Compile Include="Data\Mapper\EntityMapper.cs" />
    <Compile Include="Data\Mapper\EntityMapperBase.cs" />
    <Compile Include="Data\Mapper\EntityMappingProvider.cs" />
    <Compile Include="Data\Mapper\ICrudMapper.cs" />
    <Compile Include="Data\Mapper\IEntityMapper.cs" />
    <Compile Include="Data\Mapper\IMappingProvider.cs" />
    <Compile Include="Data\Mapper\IPropertyMapping.cs" />
    <Compile Include="Data\Mapper\IUnitOfWorkExtensions.cs" />
    <Compile Include="Data\Mapper\MappingException.cs" />
    <Compile Include="Data\Mapper\MappingForAttribute.cs" />
    <Compile Include="Data\Mapper\MappingNotFoundException.cs" />
    <Compile Include="Data\Mapper\NamespaceDoc.cs" />
    <Compile Include="Data\Mapper\PropertyMapping.cs" />
    <Compile Include="Data\Mapper\ValueHandler.cs" />
    <Compile Include="Data\TransactionAlreadyClosedException.cs" />
    <Compile Include="Data\UnitOfWorkFactory.cs" />
    <Compile Include="External\Inflector.cs" />
    <Compile Include="IO\IQueue.cs" />
    <Compile Include="IO\PersistentQueue.cs" />
    <Compile Include="GuidFactory.cs" />
    <Compile Include="InstanceFactory.cs" />
<<<<<<< HEAD
    <Compile Include="IO\PersistentQueue.cs" />
=======
    <Compile Include="ISerializer.cs" />
>>>>>>> 3d66ad0b
    <Compile Include="Logging\ILogEntryFilter.cs" />
    <Compile Include="Logging\ILogger.cs" />
    <Compile Include="Logging\ILoggerFilter.cs" />
    <Compile Include="Logging\ILogProvider.cs" />
    <Compile Include="Logging\LogEntry.cs" />
    <Compile Include="Logging\Loggers\BaseLogger.cs" />
    <Compile Include="Logging\Loggers\CompositeLogger.cs" />
    <Compile Include="Logging\Loggers\ConsoleLogger.cs" />
    <Compile Include="Logging\Loggers\Filters\ExceptionsOnly.cs" />
    <Compile Include="Logging\Loggers\Filters\LogLevelFilter.cs" />
    <Compile Include="Logging\Loggers\Filters\NamespaceDoc.cs" />
    <Compile Include="Logging\Loggers\Filters\NoFilter.cs" />
    <Compile Include="Logging\Loggers\NamespaceDoc.cs" />
    <Compile Include="Logging\Loggers\NullLogger.cs" />
    <Compile Include="Logging\Loggers\SystemDebugLogger.cs" />
    <Compile Include="Logging\LogLevel.cs" />
    <Compile Include="Logging\LogManager.cs" />
    <Compile Include="Logging\NamespaceDoc.cs" />
    <Compile Include="Logging\Providers\LogProvider.cs" />
    <Compile Include="Logging\Providers\NamespaceDoc.cs" />
    <Compile Include="Logging\Providers\NamespaceFilter.cs" />
    <Compile Include="Logging\Providers\NoFilter.cs" />
    <Compile Include="Logging\Providers\NullLogProvider.cs" />
    <Compile Include="Net\AsyncMessageClient.cs" />
    <Compile Include="Net\Buffers\BufferSlice.cs" />
    <Compile Include="Net\Buffers\BufferSlicePool.cs" />
    <Compile Include="Net\Buffers\IBufferSlice.cs" />
    <Compile Include="Net\Buffers\IBufferSlicePool.cs" />
    <Compile Include="Net\Buffers\PoolEmptyException.cs" />
    <Compile Include="Net\Channels\ChannelData.cs" />
    <Compile Include="Net\Channels\ClientCertificate.cs" />
    <Compile Include="Net\Channels\ClientSideSslStreamBuilder.cs" />
    <Compile Include="Net\Channels\DecoderFailureHandler.cs" />
    <Compile Include="Net\Channels\DisconnectHandler.cs" />
    <Compile Include="Net\Channels\EmptyEndpoint.cs" />
    <Compile Include="Net\Channels\IAsyncArgsFactory.cs" />
    <Compile Include="Net\Channels\IChannelData.cs" />
    <Compile Include="Net\Channels\ISocketBuffer.cs" />
    <Compile Include="Net\Channels\ISslStreamBuilder.cs" />
    <Compile Include="Net\Channels\ITcpChannel.cs" />
    <Compile Include="Net\Channels\MessageHandler.cs" />
    <Compile Include="Net\Channels\SecureTcpChannel.cs" />
    <Compile Include="Net\Channels\ServerSideSslStreamBuilder.cs" />
    <Compile Include="Net\Channels\SocketAsyncEventArgsWrapper.cs" />
    <Compile Include="Net\Channels\SocketBuffer.cs" />
    <Compile Include="Net\Channels\TcpChannel.cs" />
    <Compile Include="Net\Protocols\ClientConnectedEventArgs.cs" />
    <Compile Include="Net\Protocols\ClientDisconnectedEventArgs.cs" />
    <Compile Include="Net\Protocols\Http\Authentication\CookieAuthentication.cs" />
    <Compile Include="Net\Protocols\Http\HttpCookie.cs" />
    <Compile Include="Net\Protocols\Http\HttpCookieCollection.cs" />
    <Compile Include="Net\Protocols\Http\HttpRequest.cs" />
    <Compile Include="Net\Protocols\Http\Authentication\BasicAuthentication.cs" />
    <Compile Include="Net\Protocols\Http\Authentication\DigestAuthenticator.cs" />
    <Compile Include="Net\Protocols\Http\Authentication\Digest\Nonce.cs" />
    <Compile Include="Net\Protocols\Http\Authentication\Digest\NonceService.cs" />
    <Compile Include="Net\Protocols\Http\Authentication\HostAsRealmRepository.cs" />
    <Compile Include="Net\Protocols\Http\Authentication\IAccountService.cs" />
    <Compile Include="Net\Protocols\Http\Authentication\IAuthenticationUser.cs" />
    <Compile Include="Net\Protocols\Http\Authentication\IAuthenticator.cs" />
    <Compile Include="Net\Protocols\Http\Authentication\IPrincipalFactory.cs" />
    <Compile Include="Net\Protocols\Http\Authentication\IRealmRepository.cs" />
    <Compile Include="Net\Protocols\Http\Authentication\IUserWithRoles.cs" />
    <Compile Include="Net\Protocols\Http\Authentication\PrincipalFactoryContext.cs" />
    <Compile Include="Net\Protocols\Http\Authentication\SingleRealmRepository.cs" />
    <Compile Include="Net\Protocols\Http\BadRequestException.cs" />
    <Compile Include="Net\Protocols\Http\HttpRequestBase.cs" />
    <Compile Include="Net\Protocols\Http\HttpResponse.cs" />
    <Compile Include="Net\Protocols\Http\HttpResponseBase.cs" />
    <Compile Include="Net\Protocols\Http\BodyDecoders\UrlFormattedDecoder.cs" />
    <Compile Include="Net\Protocols\Http\BodyDecoders\CompositeBodyDecoder.cs" />
    <Compile Include="Net\Protocols\Http\BodyDecoders\IBodyDecoder.cs" />
    <Compile Include="Net\Protocols\Http\BodyDecoders\Mono\StrUtils.cs" />
    <Compile Include="Net\Protocols\Http\BodyDecoders\Mono\HttpMultipart.cs" />
    <Compile Include="Net\Protocols\Http\BodyDecoders\MultipartDecoder.cs" />
    <Compile Include="Net\Protocols\Http\HttpException.cs" />
    <Compile Include="Net\Protocols\Http\HttpListener.cs" />
    <Compile Include="Net\Protocols\Http\HttpMessage.cs" />
    <Compile Include="Net\Protocols\Http\HttpMessageDecoder.cs" />
    <Compile Include="Net\Protocols\Http\HttpMessageEncoder.cs" />
    <Compile Include="Net\Protocols\Http\HttpResponseCookie.cs" />
    <Compile Include="Net\Protocols\Http\IHeaderCollection.cs" />
    <Compile Include="Net\Protocols\Http\IHttpCookie.cs" />
    <Compile Include="Net\Protocols\Http\IHttpCookieCollection.cs" />
    <Compile Include="Net\Protocols\Http\IHttpFile.cs" />
    <Compile Include="Net\Protocols\Http\IHttpFileCollection.cs" />
    <Compile Include="Net\Protocols\Http\IHttpMessage.cs" />
    <Compile Include="Net\Protocols\Http\IHttpRequest.cs" />
    <Compile Include="Net\Protocols\Http\IHttpResponse.cs" />
    <Compile Include="Net\Protocols\Http\IParameter.cs" />
    <Compile Include="Net\Protocols\Http\IParameterCollection.cs" />
    <Compile Include="Net\Protocols\Http\IResponseCookie.cs" />
    <Compile Include="Net\Protocols\Http\Messages\HttpCookieParser.cs" />
    <Compile Include="Net\Protocols\Http\Messages\HttpFile.cs" />
    <Compile Include="Net\Protocols\Http\Messages\HttpFileCollection.cs" />
    <Compile Include="Net\Protocols\Http\Messages\HttpHeaderValue.cs" />
    <Compile Include="Net\Protocols\Http\Messages\ParameterCollection.cs" />
    <Compile Include="Net\Protocols\Http\Messages\HeaderCollection.cs" />
    <Compile Include="Net\Protocols\Http\Messages\HeaderParser.cs" />
    <Compile Include="Net\Protocols\Http\Messages\Parameter.cs" />
    <Compile Include="Net\Protocols\Http\Messages\ParseException.cs" />
    <Compile Include="Net\Protocols\Http\Messages\ReaderResult.cs" />
    <Compile Include="Net\Protocols\Http\Messages\TextReaderExtensions.cs" />
    <Compile Include="Net\Protocols\Http\Messages\UrlDecoder.cs" />
    <Compile Include="Net\IMessageDecoder.cs" />
    <Compile Include="Net\IMessageEncoder.cs" />
    <Compile Include="Net\Protocols\IMessagingListener.cs" />
    <Compile Include="Net\Channels\ITcpChannelFactory.cs" />
    <Compile Include="Net\Protocols\MicroMsg\IMessageSerializer.cs" />
    <Compile Include="Net\Protocols\MicroMsg\MicroMessageClient.cs" />
    <Compile Include="Net\Protocols\MicroMsg\MicroMessageDecoder.cs" />
    <Compile Include="Net\Protocols\MicroMsg\MicroMessageEncoder.cs" />
    <Compile Include="Net\Protocols\MicroMsg\NamespaceDoc.cs" />
    <Compile Include="Net\Protocols\MicroMsg\Serializers\DataContractMessageSerializer.cs" />
    <Compile Include="Net\Protocols\MicroMsg\Server\MicroMessageTcpListener.cs" />
    <Compile Include="Net\Protocols\ProtocolListenerConfiguration.cs" />
    <Compile Include="Net\Protocols\ProtocolTcpListener.cs" />
    <Compile Include="Net\Protocols\Stomp\Broker\BadRequestException.cs" />
    <Compile Include="Net\Protocols\Stomp\Broker\FrameExtensions.cs" />
    <Compile Include="Net\Protocols\Stomp\Broker\IStompClient.cs" />
    <Compile Include="Net\Protocols\Stomp\Broker\IStompQueue.cs" />
    <Compile Include="Net\Protocols\Stomp\Broker\ITransactionManager.cs" />
    <Compile Include="Net\Protocols\Stomp\Broker\MessageHandlers\AbortHandler.cs" />
    <Compile Include="Net\Protocols\Stomp\Broker\MessageHandlers\AckHandler.cs" />
    <Compile Include="Net\Protocols\Stomp\Broker\MessageHandlers\BeginHandler.cs" />
    <Compile Include="Net\Protocols\Stomp\Broker\MessageHandlers\CommitHandler.cs" />
    <Compile Include="Net\Protocols\Stomp\Broker\MessageHandlers\ConnectHandler.cs" />
    <Compile Include="Net\Protocols\Stomp\Broker\MessageHandlers\DisconnectHandler.cs" />
    <Compile Include="Net\Protocols\Stomp\Broker\MessageHandlers\IFrameHandler.cs" />
    <Compile Include="Net\Protocols\Stomp\Broker\MessageHandlers\NackHandler.cs" />
    <Compile Include="Net\Protocols\Stomp\Broker\MessageHandlers\SendHandler.cs" />
    <Compile Include="Net\Protocols\Stomp\Broker\MessageHandlers\SubscribeHandler.cs" />
    <Compile Include="Net\Protocols\Stomp\Broker\MessageHandlers\UnsubscribeHandler.cs" />
    <Compile Include="Net\Protocols\Stomp\Broker\NotFoundException.cs" />
    <Compile Include="Net\Protocols\Stomp\Broker\Services\IAuthenticationService.cs" />
    <Compile Include="Net\Protocols\Stomp\Broker\Services\IQueueRepository.cs" />
    <Compile Include="Net\Protocols\Stomp\Broker\Services\LoginResponse.cs" />
    <Compile Include="Net\Protocols\Stomp\Broker\Services\MemoryQueueRepository.cs" />
    <Compile Include="Net\Protocols\Stomp\Broker\Services\NoAuthenticationService.cs" />
    <Compile Include="Net\Protocols\Stomp\Broker\Services\TransactionManager.cs" />
    <Compile Include="Net\Protocols\Stomp\Broker\StompBroker.cs" />
    <Compile Include="Net\Protocols\Stomp\Broker\StompClient.cs" />
    <Compile Include="Net\Protocols\Stomp\Broker\StompQueue.cs" />
    <Compile Include="Net\Protocols\Stomp\Broker\Subscription.cs" />
    <Compile Include="Net\Protocols\Stomp\Broker\Transaction.cs" />
    <Compile Include="Net\Protocols\Stomp\FrameExtensions.cs" />
    <Compile Include="Net\Protocols\Stomp\Frames\BasicFrame.cs" />
    <Compile Include="Net\Protocols\Stomp\Frames\HeaderCollection.cs" />
    <Compile Include="Net\Protocols\Stomp\Frames\HeaderParser.cs" />
    <Compile Include="Net\Protocols\Stomp\Frames\Server\Error.cs" />
    <Compile Include="Net\Protocols\Stomp\IFrame.cs" />
    <Compile Include="Net\Protocols\Stomp\IFrameFactory.cs" />
    <Compile Include="Net\Protocols\Stomp\IHeaderCollection.cs" />
    <Compile Include="Net\Protocols\Stomp\StompClient.cs" />
    <Compile Include="Net\Protocols\Stomp\StompDecoder.cs" />
    <Compile Include="Net\Protocols\Stomp\StompEncoder.cs" />
    <Compile Include="Net\Protocols\Stomp\StompTcpListener.cs" />
    <Compile Include="Net\Protocols\Strings\StringDecoder.cs" />
    <Compile Include="Net\Protocols\Strings\StringEncoder.cs" />
    <Compile Include="Net\Channels\TcpChannelFactory.cs" />
    <Compile Include="Net\Channels\SecureTcpChannelFactory.cs" />
    <Compile Include="ObjectExtensions.cs" />
    <Compile Include="ObjectToDictionaryExtension.cs" />
    <Compile Include="Properties\AssemblyInfo.cs" />
    <Compile Include="TypeExtensions.cs" />
  </ItemGroup>
  <ItemGroup>
    <None Include="Net\cert\GriffinNetworkingTemp.pfx" />
  </ItemGroup>
  <ItemGroup>
    <Content Include="Net\cert\howto.txt" />
  </ItemGroup>
  <Import Project="$(MSBuildToolsPath)\Microsoft.CSharp.targets" />
  <!-- To modify your build process, add your task inside one of the targets below and uncomment it. 
       Other similar extension points exist, see Microsoft.Common.targets.
  <Target Name="BeforeBuild">
  </Target>
  <Target Name="AfterBuild">
  </Target>
  -->
</Project><|MERGE_RESOLUTION|>--- conflicted
+++ resolved
@@ -89,11 +89,8 @@
     <Compile Include="IO\PersistentQueue.cs" />
     <Compile Include="GuidFactory.cs" />
     <Compile Include="InstanceFactory.cs" />
-<<<<<<< HEAD
     <Compile Include="IO\PersistentQueue.cs" />
-=======
     <Compile Include="ISerializer.cs" />
->>>>>>> 3d66ad0b
     <Compile Include="Logging\ILogEntryFilter.cs" />
     <Compile Include="Logging\ILogger.cs" />
     <Compile Include="Logging\ILoggerFilter.cs" />
