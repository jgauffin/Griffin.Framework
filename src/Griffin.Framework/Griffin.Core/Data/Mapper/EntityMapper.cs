using System;
using System.Collections.Generic;
using System.Data;
using System.Linq.Expressions;
using System.Reflection;
using System.Reflection.Emit;
using Griffin.Reflection;

namespace Griffin.Data.Mapper
{
    /// <summary>
    ///     Used to map a <see cref="IDataRecord" /> to an entity.
    /// </summary>
    /// <remarks>
    ///     <para>Just hides the non generic methods from the public contract.</para>
    /// </remarks>
    public class EntityMapper<TEntity> : IEntityMapper<TEntity>
    {
        private readonly Func<TEntity> _factoryMethod;
        private readonly IDictionary<string, IPropertyMapping> _mappings = new Dictionary<string, IPropertyMapping>();

        /// <summary>
        ///     Initializes a new instance of the <see cref="EntityMapper{TEntity}" /> class.
        /// </summary>
        public EntityMapper()
        {
            _factoryMethod = CreateInstanceFactory();

            // ReSharper disable once DoNotCallOverridableMethodsInConstructor
            Configure(_mappings);
        }

        /// <summary>
        ///     All properties in this mapping
        /// </summary>
        public IDictionary<string, IPropertyMapping> Properties
        {
            get { return _mappings; }
        }

        /// <summary>
        ///     Create a new entity for the specified
        /// </summary>
        /// <param name="record">Data record that we are going to map</param>
        /// <returns>Created entity</returns>
        /// <remarks>
        ///     <para>
        ///         The provided record should only be used if there are constructor arguments.
        ///     </para>
        /// </remarks>
        object IEntityMapper.Create(IDataRecord record)
        {
            return _factoryMethod();
        }


        /// <summary>
        ///     Create a new entity for the specified
        /// </summary>
        /// <param name="record">Data record that we are going to map</param>
        /// <returns>Created entity</returns>
        /// <remarks>
        ///     <para>
        ///         The provided record should only be used if there are constructor arguments.
        ///     </para>
        /// </remarks>
        public TEntity Create(IDataRecord record)
        {
            return _factoryMethod();
        }

        /// <summary>
        ///     Map a record to the specified entity
        /// </summary>
        /// <param name="source">Record from the DB</param>
        /// <param name="destination">Entity to fill with information</param>
        void IEntityMapper.Map(IDataRecord source, object destination)
        {
            Map(source, (TEntity)destination);
        }


        /// <summary>
        ///     Map a record to the specified entity
        /// </summary>
        /// <param name="source">Record from the DB</param>
        /// <param name="destination">Entity to fill with information</param>
        public void Map(IDataRecord source, TEntity destination)
        {
            foreach (var mapping in _mappings)
                mapping.Value.Map(source, destination);
        }

        /// <summary>
        ///     Used to map all properties which should be read from the database record.
        /// </summary>
        /// <param name="mappings">Dictionary which should be filled with all mappings</param>
        /// <remarks>
        ///     <para>
        ///         Will scan all properties and assign them a mapping, even if the setters are non-public. If no setter is
        ///         available
        ///         it will try to finding a field using the name convention where <c>FirstName</c> becomes <c>_firstName</c>.
        ///     </para>
        /// </remarks>
        /// <example>
        ///     <para>If you want to remove a property:</para>
        ///     <code>
        /// <![CDATA[
        /// public override void Configure(IDictionary<string, PropertyMapping> mappings)
        /// {
        ///     base.Configure(mappings);
        ///     mappings.Remove("CreatedAt");
        /// }
        /// ]]>
        /// </code>
        ///     <para>Example if the column type is <c>uniqueidentifier</c> and the property type is string:</para>
        ///     <code>
        /// <![CDATA[
        /// public override void Configure(IDictionary<string, PropertyMapping> mappings)
        /// {
        ///     base.Configure(mappings);
        ///     mappings["Id"].ColumnToPropertyAdapter = value => value.ToString();
        /// }
        /// ]]>
        /// </code>
        ///     <para>If you have stored a child aggregate as a JSON string in a column</para>
        ///     <code>
        /// <![CDATA[
        /// public override void Configure(IDictionary<string, PropertyMapping> mappings)
        /// {
        ///     base.Configure(mappings);
        ///     mappings["AuditLog"].ColumnToPropertyAdapter = value => JsonConvert.ToObject<IEnumerable<AuditEntry>>(value.ToString());
        /// }
        /// ]]>
        /// </code>
        ///     <para>To convert an int column in the db to an enum</para>
        ///     <code>
        /// <![CDATA[
        /// public override void Configure(IDictionary<string, PropertyMapping> mappings)
        /// {
        ///     base.Configure(mappings);
        ///     mappings["State"].ColumnToPropertyAdapter = value => (UserState)value;
        /// }
        /// ]]>
        /// </code>
        /// </example>
        public virtual void Configure(IDictionary<string, IPropertyMapping> mappings)
        {
            var type = typeof(TEntity);

            MapProperties(type);
        }


        /// <summary>
        ///     Generate a delegate which can create the entity blasingly fast (compared to <c>Activator.CreateInstance()</c>).
        /// </summary>
        /// <returns></returns>
        /// <exception cref="Griffin.Data.Mapper.MappingException">
        ///     Failed to find a default constructor for ' + typeof
        ///     (TEntity).FullName + '.
        /// </exception>
        public static Func<TEntity> CreateInstanceFactory()
        {
            //credits: http://stackoverflow.com/questions/6582259/fast-creation-of-objects-instead-of-activator-createinstancetype

            var entityType = typeof(TEntity);
            var dynMethod = new DynamicMethod("Griffin$OBJ_FACTORY_" + entityType.Name, entityType, null, entityType);
            var ilGen = dynMethod.GetILGenerator();
            var constructor =
                entityType.GetTypeInfo().GetConstructor(BindingFlags.Public | BindingFlags.NonPublic | BindingFlags.Instance, null,
                    CallingConventions.Standard, Type.EmptyTypes, null);
            if (constructor == null)
                throw new MappingException(typeof(TEntity),
                    "Failed to find a default constructor for '" + typeof(TEntity).FullName + "'.");
            ilGen.Emit(OpCodes.Newobj, constructor);
            ilGen.Emit(OpCodes.Ret);
            return (Func<TEntity>)dynMethod.CreateDelegate(typeof(Func<TEntity>));
        }

        /// <summary>
        ///     Fluent syntax for defining a property mapping. Use in the constructor.
        /// </summary>
        /// <typeparam name="TProperty">The type of the property.</typeparam>
        /// <param name="propertyExpression">The property expression.</param>
        /// <returns>mapping to configure.</returns>
        public FluentPropertyMapping<TEntity, TProperty> Property<TProperty>(Expression<Func<TEntity, TProperty>> propertyExpression)
        {
            var propertyInfo = propertyExpression.GetPropertyInfo();
            if (_mappings.ContainsKey(propertyInfo.Name))
                return new FluentPropertyMapping<TEntity, TProperty>((PropertyMapping<TEntity>)_mappings[propertyInfo.Name]);

            var setter = BuildSetter(typeof(TEntity), propertyInfo);
            var getter = BuildGetter(typeof(TEntity), propertyInfo);
            var mapping = new PropertyMapping<TEntity>(propertyInfo.Name, setter, getter)
            {
                PropertyType = propertyInfo.PropertyType
            };
            _mappings.Add(propertyInfo.Name, mapping);
            return new FluentPropertyMapping<TEntity, TProperty>(mapping);
        }

        private void MapProperties(Type type)
        {
<<<<<<< HEAD
            var properties =
                typeof(TEntity).GetProperties(BindingFlags.Instance | BindingFlags.Public | BindingFlags.NonPublic);
=======
            var properties = typeof (TEntity).GetTypeInfo().DeclaredProperties;
>>>>>>> 2c3e248d
            foreach (var property in properties)
            {
                //already mapped in the constructor.
                if (_mappings.ContainsKey(property.Name))
                {
                    //remove mapping if not actions are allowed.
                    var mapping2 = _mappings[property.Name];
                    if (!mapping2.CanRead && !mapping2.CanWrite)
                        _mappings.Remove(property.Name);

                    continue;
                }


                var setter = BuildSetter(type, property);
                var getter = BuildGetter(type, property);

                var mapping = new PropertyMapping<TEntity>(property.Name, setter, getter);
                mapping.PropertyType = property.PropertyType;
                _mappings.Add(property.Name, mapping);
            }
        }

        private static Func<TEntity, object> BuildGetter(Type type, PropertyInfo property)
        {
            MethodInfo method;
            method = property.GetGetMethod(true);
            Func<TEntity, object> getter;
            if (method == null)
            {
                var field = type.GetField("_" + char.ToLower(property.Name[0]) + property.Name.Substring(1),
                    BindingFlags.NonPublic | BindingFlags.Public | BindingFlags.Instance);
                if (field == null)
                    return null;

                //getter = field.GetValue;
                var paramExpression = Expression.Parameter(typeof(TEntity), "instance");
                Expression fieldGetter = Expression.Field(paramExpression, field.Name);
                if (field.FieldType.IsPrimitive)
                    fieldGetter = Expression.Convert(fieldGetter, typeof(object));

                var result =
                    Expression.Lambda<Func<TEntity, object>>(fieldGetter, paramExpression).Compile();
                getter = result;
            }
            else
            {
                //var m = method;
                //getter = (instance) => m.Invoke(instance, null);

                var instance = Expression.Parameter(typeof(TEntity), "i");
                var prop = Expression.Property(instance, property);
                var convert = Expression.TypeAs(prop, typeof(object));
                var result = (Func<TEntity, object>)Expression.Lambda(convert, instance).Compile();
                getter = result;
            }
            return getter;
        }

        private Action<TEntity, object> BuildSetter(Type type, PropertyInfo property)
        {
            var method = property.GetSetMethod(true);
            Action<TEntity, object> setter;
            if (method == null)
            {
                var field = type.GetField("_" + char.ToLower(property.Name[0]) + property.Name.Substring(1),
                    BindingFlags.NonPublic | BindingFlags.Public | BindingFlags.Instance);
                if (field == null)
                    return null;

                var instance = Expression.Parameter(typeof(TEntity), "instance");
                var value = Expression.Parameter(typeof(object), "value");
                var result =
                    Expression.Lambda<Action<TEntity, object>>(
                        Expression.Assign(
                            Expression.Field(instance, field),
                            Expression.Convert(value, field.FieldType)),
                        instance,
                        value).Compile();

                setter = result;
            }
            else
            {
                var instance = Expression.Parameter(typeof(TEntity), "i");
                var argument = Expression.Parameter(typeof(object), "a");
                var setterCall = Expression.Call(
                    instance,
                    method,
                    Expression.Convert(argument, property.PropertyType));
                var result = (Action<TEntity, object>)Expression.Lambda(setterCall, instance, argument)
                    .Compile();


                //var m = method;
                //setter = (instance, value) => m.Invoke(instance, new[] { value });
                setter = result;
            }
            return setter;
        }
    }
}<|MERGE_RESOLUTION|>--- conflicted
+++ resolved
@@ -202,12 +202,8 @@
 
         private void MapProperties(Type type)
         {
-<<<<<<< HEAD
             var properties =
                 typeof(TEntity).GetProperties(BindingFlags.Instance | BindingFlags.Public | BindingFlags.NonPublic);
-=======
-            var properties = typeof (TEntity).GetTypeInfo().DeclaredProperties;
->>>>>>> 2c3e248d
             foreach (var property in properties)
             {
                 //already mapped in the constructor.
